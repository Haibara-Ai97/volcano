--- conflicted
+++ resolved
@@ -65,34 +65,13 @@
 
 func CreateConfigMapIfNotExist(job *vkv1.Job, kubeClients *kubernetes.Clientset, data map[string]string, cmName string) error {
 	// If ConfigMap does not exist, create one for Job.
-<<<<<<< HEAD
-	if _, err := kubeClients.CoreV1().ConfigMaps(job.Namespace).Get(cmName, metav1.GetOptions{}); err != nil {
-=======
 	cmOld, err := kubeClients.CoreV1().ConfigMaps(job.Namespace).Get(cmName, metav1.GetOptions{})
 	if err != nil {
->>>>>>> 2a0c3a84
 		if !apierrors.IsNotFound(err) {
 			glog.V(3).Infof("Failed to get Configmap for Job <%s/%s>: %v",
 				job.Namespace, job.Name, err)
 			return err
 		}
-<<<<<<< HEAD
-	}
-
-	cm := &v1.ConfigMap{
-		ObjectMeta: metav1.ObjectMeta{
-			Namespace: job.Namespace,
-			Name:      cmName,
-			OwnerReferences: []metav1.OwnerReference{
-				*metav1.NewControllerRef(job, JobKind),
-			},
-		},
-		Data: data,
-	}
-
-	if _, err := kubeClients.CoreV1().ConfigMaps(job.Namespace).Create(cm); err != nil {
-		glog.V(3).Infof("Failed to create ConfigMap for Job <%s/%s>: %v",
-=======
 
 		cm := &v1.ConfigMap{
 			ObjectMeta: metav1.ObjectMeta{
@@ -116,7 +95,6 @@
 	cmOld.Data = data
 	if _, err := kubeClients.CoreV1().ConfigMaps(job.Namespace).Update(cmOld); err != nil {
 		glog.V(3).Infof("Failed to update ConfigMap for Job <%s/%s>: %v",
->>>>>>> 2a0c3a84
 			job.Namespace, job.Name, err)
 		return err
 	}
@@ -125,8 +103,6 @@
 }
 
 func DeleteConfigmap(job *vkv1.Job, kubeClients *kubernetes.Clientset, cmName string) error {
-<<<<<<< HEAD
-=======
 	if _, err := kubeClients.CoreV1().ConfigMaps(job.Namespace).Get(cmName, metav1.GetOptions{}); err != nil {
 		if !apierrors.IsNotFound(err) {
 			glog.V(3).Infof("Failed to get Configmap for Job <%s/%s>: %v",
@@ -137,7 +113,6 @@
 		}
 	}
 
->>>>>>> 2a0c3a84
 	if err := kubeClients.CoreV1().ConfigMaps(job.Namespace).Delete(cmName, nil); err != nil {
 		if !apierrors.IsNotFound(err) {
 			glog.Errorf("Failed to delete Configmap of Job %v/%v: %v",

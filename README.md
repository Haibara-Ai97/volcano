--- conflicted
+++ resolved
@@ -5,11 +5,7 @@
 
 `kube-batch` is a batch scheduler for Kubernetes, providing mechanisms for applications which would like to run batch jobs leveraging Kubernetes. 
 
-<<<<<<< HEAD
-`kube-batch` builds upon a decade and a half of experience on running batch workloads at scale using several systems, e.g. [LSF](https://www.ibm.com/us-en/marketplace/hpc-workload-management), [Symphony](https://www.ibm.com/us-en/marketplace/analytics-workload-management), combined with best-of-breed ideas and practices from the open source community.
-=======
-`kube-batch` builds upon a decade and a half of experience on running batch workloads at scale using several systems, combined with best-of-breed ideas and practices from the community.
->>>>>>> b91d39d3
+`kube-batch` builds upon a decade and a half of experience on running batch workloads at scale using several systems, combined with best-of-breed ideas and practices from the open source community.
 
 Refer to [tutorial](doc/usage/tutorial.md) on how to use `kube-batch` to run batch job in Kubernetes
 
